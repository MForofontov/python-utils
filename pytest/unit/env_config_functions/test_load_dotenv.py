--- conflicted
+++ resolved
@@ -56,7 +56,6 @@
     """
     Test case 5: Nonexistent file returns None and leaves environment untouched.
     """
-<<<<<<< HEAD
     load_dotenv('nonexistent.env')  # Should not raise
 
 
@@ -108,14 +107,4 @@
     Test case 10: Test load_dotenv with invalid override type.
     """
     with pytest.raises(TypeError):
-        load_dotenv('.env', override="invalid")
-=======
-    # Capture the current environment before attempting to load
-    before = dict(os.environ)
-    result = load_dotenv('nonexistent.env')
-    after = dict(os.environ)
-
-    # The function should return ``None`` and not modify ``os.environ``
-    assert result is None
-    assert before == after
->>>>>>> e293c356
+        load_dotenv('.env', override="invalid")