--- conflicted
+++ resolved
@@ -17,13 +17,7 @@
 flush : bool
     Whether to flush the print buffer.
 
-<<<<<<< HEAD
-    Returns
-    -------
-    None
-    """
-    logger_to_use: logging.Logger | None = logger # This can change to a logger object if user uses --logger
-=======
+
 Returns
 -------
 None
@@ -34,7 +28,6 @@
 ``logger_functions.logger``.
 """
     logger_to_use: Optional[logging.Logger] = logger # This can change to a logger object if user uses --logger
->>>>>>> 73c32eb0
 
     current_time = datetime.now().strftime("%Y-%m-%d %H:%M:%S")
     if message_type == "info":
